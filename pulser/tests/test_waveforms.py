--- conflicted
+++ resolved
@@ -147,15 +147,12 @@
     assert np.isclose(wf.integral, -np.pi)
     assert np.min(wf.samples) > -10
 
-<<<<<<< HEAD
-=======
     var = Variable("var", float)
     wf_var = BlackmanWaveform.from_max_val(-10, var)
     assert isinstance(wf_var, ParamObj)
     var._assign(-np.pi)
     assert wf_var.build() == wf
 
->>>>>>> 77a5b1ae
 
 def test_ops():
     assert -constant == ConstantWaveform(100, 3)
@@ -164,14 +161,10 @@
     assert blackman / 2 == BlackmanWaveform(40, np.pi / 2)
     assert composite * 1 == composite
     with pytest.raises(ZeroDivisionError):
-<<<<<<< HEAD
-        constant / 0
-=======
         constant / 0
 
 
 def test_serialization():
     for wf in [constant, ramp, custom, blackman, composite]:
         s = json.dumps(wf, cls=PulserEncoder)
-        assert wf == json.loads(s, cls=PulserDecoder)
->>>>>>> 77a5b1ae
+        assert wf == json.loads(s, cls=PulserDecoder)