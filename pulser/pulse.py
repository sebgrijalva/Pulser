--- conflicted
+++ resolved
@@ -19,10 +19,7 @@
 import numpy as np
 
 from pulser.parametrized import Parametrized, ParamObj
-<<<<<<< HEAD
-=======
 from pulser.parametrized.decorators import parametrize
->>>>>>> 77a5b1ae
 from pulser.waveforms import Waveform, ConstantWaveform
 from pulser.utils import obj_to_dict
 
